--- conflicted
+++ resolved
@@ -13,12 +13,6 @@
    [mount.core :as mount]
    [lambdaisland.classpath.watch-deps :as watch-deps]      ; hot loading for deps.
    [scheduling-tbd.core :refer [server]]                   ; for mount.
-<<<<<<< HEAD
-   [scheduling-tbd.interviewing.domain.data.data-basics]                 ; for mount.
-   [scheduling-tbd.interviewing.domain.process.process-analysis]           ; for mount.
-   [scheduling-tbd.interviewing.domain.resources.resources-analysis]       ; for mount.
-=======
->>>>>>> 2694ea29
    [scheduling-tbd.llm  :as llm]                           ; Because of deep synchronization problems when this is from mount.
    [scheduling-tbd.interviewing.interviewers :refer [iviewers]]         ; for mount
    [scheduling-tbd.web.handler]                            ; for mount, defines rm.server.config/config, and router stuff.
