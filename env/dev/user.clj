--- conflicted
+++ resolved
@@ -9,7 +9,6 @@
    [clojure.tools.namespace.repl :as tools-ns :refer [disable-reload! refresh clear set-refresh-dirs]]
    [expound.alpha :as expound]
    [mount.core :as mount]
-<<<<<<< HEAD
    [lambdaisland.classpath.watch-deps :as watch-deps]      ; hot loading for deps.
    [scheduling-tbd.core :refer [server]]                   ; for mount.
    [scheduling-tbd.interviewing.domain.data-analysis]                   ; for mount.
@@ -18,16 +17,6 @@
    [scheduling-tbd.llm  :as llm]                           ; Because of deep synchronization problems when this is from mount.
    [scheduling-tbd.interviewing.interviewers :refer [iviewers]]         ; for mount
    [scheduling-tbd.web.handler]                            ; for mount, defines rm.server.config/config, and router stuff.
-=======
-   [lambdaisland.classpath.watch-deps :as watch-deps]   ; for hot loading of deps.
-   [scheduling-tbd.core :refer [server]]                                ; for mount.
-   [scheduling-tbd.interviewing.domain.data-analysis]                   ; for mount.
-   [scheduling-tbd.interviewing.domain.process-analysis :as pan]        ; for mount.
-   [scheduling-tbd.interviewing.domain.resources-analysis :as ru]       ; for mount.
-   [scheduling-tbd.llm  :as llm]                                        ; Because of deep synchronization problems when this is from mount.
-   [scheduling-tbd.interviewing.interviewers]                           ; for mount
-   [scheduling-tbd.web.handler]                                         ; for mount, defines rm.server.config/config, and router stuff.
->>>>>>> 265ab0eb
    [taoensso.telemere :as tel :refer [log!]]))
 
 (def alias? (atom (-> (ns-aliases *ns*) keys set)))
