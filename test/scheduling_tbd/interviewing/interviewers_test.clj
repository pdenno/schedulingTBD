--- conflicted
+++ resolved
@@ -13,54 +13,6 @@
 
 (def ^:diag diag (atom nil))
 
-<<<<<<< HEAD
-(def alias? (atom (-> (ns-aliases *ns*) keys set)))
-
-(defn safe-alias
-  [al ns-sym]
-  (when (and (not (@alias? al))
-             (find-ns ns-sym))
-    (alias al ns-sym)))
-
-(defn ^:diag ns-setup!
-  "Use this to setup useful aliases for working in this NS."
-  []
-  (reset! alias? (-> (ns-aliases *ns*) keys set))
-  (safe-alias 'io     'clojure.java.io)
-  (safe-alias 's      'clojure.spec.alpha)
-  (safe-alias 'uni    'clojure.core.unify)
-  (safe-alias 'edn    'clojure.edn)
-  (safe-alias 'io     'clojure.java.io)
-  (safe-alias 'str    'clojure.string)
-  (safe-alias 'd      'datahike.api)
-  (safe-alias 'dp     'datahike.pull-api)
-  (safe-alias 'json   'jsonista.core)
-  (safe-alias 'mount  'mount.core)
-  (safe-alias 'p      'promesa.core)
-  (safe-alias 'px     'promesa.exec)
-  (safe-alias 'core   'scheduling-tbd.core)
-  (safe-alias 'pan    'scheduling-tbd.interviewing.domain.process-analysis)
-  (safe-alias 'db     'scheduling-tbd.db)
-  (safe-alias 'how    'scheduling-tbd.how-made)
-  (safe-alias 'llm    'scheduling-tbd.llm)
-  (safe-alias 'llmt   'scheduling-tbd.llm-test)
-  (safe-alias 'inv    'scheduling-tbd.interviewing.interviewers)
-  (safe-alias 'mzn    'scheduling-tbd.minizinc)
-  (safe-alias 'mznt   'scheduling-tbd.minizinc-test)
-  (safe-alias 'ou     'scheduling-tbd.op-utils)
-  (safe-alias 'opt    'scheduling-tbd.operators-test)
-  (safe-alias 'ru     'scheduling-tbd.response-utils)
-  (safe-alias 'spec   'scheduling-tbd.specs)
-  (safe-alias 'sutil  'scheduling-tbd.sutil)
-  (safe-alias 'sur    'scheduling-tbd.surrogate)
-  (safe-alias 'surt   'scheduling-tbd.surrogate-test)
-  (safe-alias 'util   'scheduling-tbd.util)
-  (safe-alias 'resp   'scheduling-tbd.web.controllers.respond)
-  (safe-alias 'ws     'scheduling-tbd.web.websockets)
-  (safe-alias 'tel    'taoensso.telemere)
-  (safe-alias 'openai 'wkok.openai-clojure.api))
-=======
->>>>>>> 265ab0eb
 
 ;; THIS is 2 (the other namespace I am hanging out in recently).
 ;;; Remember to db/backup-system-db once you get things straight.
