--- conflicted
+++ resolved
@@ -183,23 +183,8 @@
                  {:console? true :level :warn}))
     ;; ToDo: For the time being, I always provide the complete history for :process (the cid).
     (tell-ork (conversation-history pid) {:ork-agent ork})
-<<<<<<< HEAD
-    (let [eads (tell-ork {:message-type "SUPPLY-EADS"} {:ork-agent ork})]
-      ;(if (s/valid? ::convey-eads eads)
-        (if-let [eads-instructions (d/q '[:find ?msg-str .
-                                          :in $ ?eid-id
-                                          :where
-                                          [?e :EADS/id ?eid-id]
-                                          [?e :EADS/msg-str ?msg-str]]
-                                        @(connect-atm :system)
-                                        (-> eads :EADS-id keyword))]
-          (edn/read-string eads-instructions)
-          (log! :error (str "No EADS-instructions found for " eads))))))
-        ;(log! :error (str "Invalid CONVEY-EADS message: " eads))))))
-=======
     (let [eads-msg (-> (tell-ork {:message-type "SUPPLY-EADS"} {:ork-agent ork})
                        (update :EADS-id keyword))]
       (if (s/valid? ::pursue-eads eads-msg)
         (:EADS-id eads-msg)
-        (log! :error (str "Invalid PURSUE-EADS message: " eads-msg))))))
->>>>>>> cf48be4e
+        (log! :error (str "Invalid PURSUE-EADS message: " eads-msg))))))