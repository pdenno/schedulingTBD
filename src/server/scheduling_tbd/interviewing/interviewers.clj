--- conflicted
+++ resolved
@@ -13,7 +13,7 @@
      [scheduling-tbd.agent-db       :as adb :refer [agent-log]]
      [scheduling-tbd.db             :as db]
      [scheduling-tbd.interviewing.domain.data-analysis :as dan]
-     [scheduling-tbd.interviewing.domain.process-analysis  :as pan :refer [the-warm-up-type-question]]
+     [scheduling-tbd.interviewing.domain.process-analysis :as pan :refer [the-warm-up-type-question]]
      [scheduling-tbd.interviewing.domain.optimality-analysis]
      [scheduling-tbd.interviewing.domain.resources-analysis]
      [scheduling-tbd.llm            :as llm]
@@ -107,7 +107,6 @@
                      table (assoc :table-html table-html))))))
 
 ;;; To check the structure of messages to and from the interviewer:
-<<<<<<< HEAD
 (s/def ::interviewer-msg (s/and (s/keys :req-un [:iviewr/message-type])
                                 (fn [msg]
                                   (case (-> msg :message-type name)
@@ -151,38 +150,6 @@
 (s/def :iviewr/EADS string?)
 
 (s/def :iviewr/course-correction (s/keys :opt-un [:iviewr/advice :iviewr/question]))
-=======
-(s/def ::interviewer-msg (s/and (s/keys :req-un [::message-type])
-                                #(let [{:keys [advice budget commit-notes conclusion convey-to-interviewees
-                                               data-structure message-type question Q-A-pairs response status
-                                               table-list data-path data-step-2-conclusion]} %]
-                                   (case message-type
-                                     "SUPPLY-QUESTION"           (s/valid? ::budget budget) ; _(s/valid? ::claims claims)
-                                     "QUESTION-TO-ASK"           (s/valid? ::question question)
-                                     "INTERVIEWEES-RESPOND"      (s/valid? ::response response)
-                                     "DATA-STRUCTURE-REFINEMENT" (and (s/valid? ::commit-notes commit-notes)
-                                                                      (s/valid? ::data-structure data-structure)
-                                                                      (s/valid? ::convey-to-interviewees convey-to-interviewees))
-                                     "PHASE-1-CONCLUSION"        (s/valid? ::phase-1-conclusion conclusion)
-                                     #_#_"ANALYSIS-CONCLUDES"      (s/valid? ::conclusions conclusions)
-                                     "COURSE-CORRECTION"       (s/valid? ::advice advice)
-                                     "CONVERSATION-HISTORY"    (and (s/valid? ::budget budget)
-                                                                    (s/valid? ::q-a-pairs Q-A-pairs))
-                                     "STATUS"                  (s/valid? ::status status)
-                                     "TABLE_LIST"              (s/valid? ::dan/table-list table-list)
-                                     "DATA_PATH"               (s/valid? ::dan/data-path data-path)
-                                     "DATA-STEP-2-CONCLUSION"       (s/valid? ::dan/data-step-2-conclusion data-step-2-conclusion)
-                                     nil))))
-
-(s/def ::advice string?)
-(s/def ::budget number?)
-(s/def ::response string?)
-(s/def ::status string?)
-(s/def ::q-a-pairs (s/coll-of ::q-a-pair))
-(s/def ::q-a-pair (s/keys :req-un [::question ::answer]))
-(s/def ::question string?)
-(s/def ::answer string?)
->>>>>>> 0525476f
 
 (def course-correction-count (atom 0))
 
@@ -239,25 +206,10 @@
   (log! :warn (str "handle-other-non-responsive not yet implemented: response = " response))
   [])
 
-<<<<<<< HEAD
-#_{:conversation
- [{:text
-   "What are the products you make or the services you provide, and what is the scheduling challenge involving them? Please describe in a few sentences.",
-   :from :system,
-   :tags [:query]}
-  {:response
-   {:msg-type :expert-response,
-    :text
-    "We manufacture optical fiber, which involves multiple processes such as preform production, fiber drawing, coating, testing, and spooling. The main scheduling challenge revolves around coordinating these tightly interdependent processes to maximize efficiency and minimize downtime. Additionally, balancing customer order deadlines with machine availability and material procurement adds complexity."},
-   :from :surrogate,
-   :tags [:response]}]}
-
-=======
 (defn ask-again
   [question]
   (let [repeat-blurb "Okay, but we are still interested in this: "]
     (if (str/starts-with? question repeat-blurb) question (str repeat-blurb question))))
->>>>>>> 0525476f
 
 ;;; ToDo: The design question I still have here is how to get back on track when the user's response doesn't answer the question.
 ;;;       This is mostly a matter for handle-raises-a-question ...(Thread/sleep 20000).
@@ -274,13 +226,8 @@
                                                                              (response-analysis question full-text ctx))
         answered? (or answered? answers-the-question?)]
     (if (not (or answered? wants-a-break? raises-a-question?))
-<<<<<<< HEAD
-      (let [same-question (str "Okay, but we are still interested in this: " question)]
-        (into conversation (-> ctx (assoc :question same-question) get-an-answer)))
-=======
       (let [same-question (ask-again question)]
         (into conversation (get-an-answer (-> ctx (assoc :question same-question)))))
->>>>>>> 0525476f
       (cond-> conversation
         answered?                  (conj (-> response
                                              (assoc :from responder-type)
@@ -324,13 +271,9 @@
   [{:keys [pid cid] :as _ctx}]
   {:message-type "SUPPLY-QUESTION" :budget (db/get-budget pid cid)})
 
-<<<<<<< HEAD
 (defn fix-off-course--question
   "Generate and communicate a COURSE-CORRECTION message based on the argument question."
   [q _ctx] q) ; ToDo: NYI
-=======
-(defn fix-off-course [q ctx] q) ; ToDo: NYI
->>>>>>> 0525476f
 
 ;;; --------------- Handle tables from interviewer --------------------------------------
 (defn table-xml2clj
@@ -472,11 +415,6 @@
     ;; Note that you don't send cid; it lands in whatever conversation the users is looking at.
     (ws/send-to-chat {:dispatch-key :iviewr-says :client-id client-id :text text})))
 
-<<<<<<< HEAD
-=======
-(defn surrogate? [pid] (find-claim '(surrogate ?x) (db/get-claims pid)))
-
->>>>>>> 0525476f
 (defn ctx-surrogate
   "Return context updated with surrogate info."
   [{:keys [pid cid force-new?] :as ctx}]
@@ -508,15 +446,9 @@
       2) Add the process-interview-agent.
    Return pid of new project."
   [response]
-<<<<<<< HEAD
   (let [warm-up-claims (ru/analyze-warm-up :process response) ; Projects start with the process conversation.
         [_ pid] (ru/find-claim '(temp-project-id ?pid) warm-up-claims)
         [_ _ pname] (ru/find-claim '(temp-project-name ?pid ?pname) warm-up-claims)
-=======
-  (let [warm-up-claims (pan/analyze-warm-up-response response)
-        [_ pid] (find-claim '(temp-project-id ?pid) warm-up-claims)
-        [_ _ pname] (find-claim '(temp-project-name ?pid ?pname) warm-up-claims)
->>>>>>> 0525476f
         pid (db/create-proj-db! {:project/id pid :project/name pname})
         bindings {'?pid pid}
         needed-claims (remove #('#{temp-project-id temp-project-name} (first %)) warm-up-claims)]
@@ -570,7 +502,7 @@
                       (doseq [msg conversation]
                         (db/add-msg (merge {:pid pid :cid cid} msg)))
                       (db/put-budget! pid cid (- (db/get-budget pid cid) 0.05))
-                      (analyze-response pid cid response)
+                      (analyze-response pid cid expert-response) ; <================================ NL add
                       (cond
                         (> cnt 10)                                  :exceeded-questions-safety-stop
                         ;; ToDo: Write some utility to "re-fund and re-open" conversations.
@@ -591,8 +523,9 @@
             (log! :warn "Exiting because active? atom is false.")))))
     (finally (ws/send-to-chat {:dispatch-key :interviewer-busy? :value false :client-id client-id}))))
 
+;;; The equivalent for surrogates is start-surrogate. It also asks the first question.
 (defn start-conversation
-  "Ask a human the first question, create a project and call resume-conversation.
+  "Ask a human the first question (a warm-up question), create a project and call resume-conversation.
    :start-conversation is a dispatch-key from the client, providing, perhaps only the client-id."
   [{:keys [client-id] :as ctx}]
   (ws/send-to-chat {:dispatch-key :iviewr-says :client-id client-id :promise? true
@@ -606,7 +539,7 @@
           conversation (get-an-answer ctx)
           response (-> conversation last :text) ; ToDo: Could be more to it...wants-a-break?.
           pid (start-human-project! response)
-          [_ _ pname] (find-claim '(project-name ?pid ?pname) (db/get-claims pid))]
+          [_ _ pname] (ru/find-claim '(project-name ?pid ?pname) (db/get-claims pid))]
       (ws/send-to-chat {:dispatch-key :interviewer-busy? :value true :client-id client-id})
       (doseq [{:keys [from text table tags]} conversation]
         (db/add-msg {:pid pid :cid :process :from from :tags tags :text text :table table}))
