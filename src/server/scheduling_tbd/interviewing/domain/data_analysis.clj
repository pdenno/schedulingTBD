--- conflicted
+++ resolved
@@ -1,7 +1,6 @@
 (ns scheduling-tbd.interviewing.domain.data-analysis
     "Planning operators for the data interview"
   (:require
-<<<<<<< HEAD
    [clojure.edn                               :as edn]
    [clojure.spec.alpha                        :as s]
    [clojure.string                            :as str]
@@ -9,16 +8,12 @@
    [scheduling-tbd.db                         :as db]
    [scheduling-tbd.llm                        :as llm]
    [scheduling-tbd.minizinc                   :as mzn]
-   [scheduling-tbd.response-utils             :as ru :refer [defanalyze]]
+   [scheduling-tbd.interviewing.response-utils             :as ru :refer [defanalyze]]
    [scheduling-tbd.sutil                      :as sutil]
    [scheduling-tbd.web.websockets             :as ws]
    [taoensso.telemere                         :as tel :refer [log!]]
    [scheduling-tbd.agent-db                   :as adb]
    [wkok.openai-clojure.api                   :as openai]))
-=======
-   [scheduling-tbd.interviewing.response-utils  :as ru :refer [defanalyze]]
-   [taoensso.telemere                           :as tel :refer [log!]]))
->>>>>>> 265ab0eb
 
 (def ^:diag diag (atom nil))
 
