# schedulingTBD

## Introduction

SchedulingTBD is exploratory software for writing systems that enable joint (human/AI) formulation of analytical models in an implemented domain specific language (DSL).
Currently, we are using this code to explore joint formulation of scheduling problems with [MiniZinc](https://www.minizinc.org/) as the DSL.
The idea of implementations such as our MiniZinc effort is to probe the research question
*"Can we effectively engage a person possessing little background in model formulation in a 'conversation' where we jointly formulate a model important to their work?"*
Consequently, the code (Clojure and ClojureScript) provides a web app to host conversations about scheduling work, and when schedulingTBD is ready to go, it can be used to produce MiniZinc to schedule the user's work.

As of this writing, September 2023, we are just getting start with this idea.
It is part of a NIST project, ”Human/Machine Teaming for Manufacturing Digital Twins.”
I think we want the web app to provide tools to author and capture results from teaming sessions.
The authoring capabilities provided to experts in use of the analytical tool (and its DSL) would include
(a) authoring few-shot prompts to large language models (LLMs) to analyze the user’s contribution to the conversation, and
(b) authoring plan steps to an AI planner that directs the conversation.

Currently the tool does little more than get things started.
(See the screenshot below.)
I think we might [SHOP3](https://github.com/shop-planner/shop3)
(and updated version of University of Maryland's Simple Hierarchical Ordered Planner (SHOP)) in
an on-line partially observable Markov descision process (on-line POMDP).
But we'll start by generating test cases running mostly static interviews.

## Building/Running (development mode)

## Set up an environment variable to find the databases
  * In your .bashrc define the following: `export SCHEDULING_TBD_DB=/opt/scheduling`
  * Note that we've only tried Linux and Macs, and judging by what I see in the data files (e.g. data/system.edn) the code will only 
    handle this particular configuration and just the linux and Mac platforms. There's a ToDo for the developers.

### The server
  * Install install a Java JDK and [Clojure](https://clojure.org/).
  * Start a server REPL by starting Clojure in your editor from anywhere in the repository and running `(start)` in the `user` namespace.
  * If you are starting from scratch, you'll need to create the system and projects databases. The files for these are data/system-db.edn and the edn files in data/projects.
 
   ```
<<<<<<< HEAD
(in-ns 'scheduling-tbd.db)
(recreate-system-db!)
(recreate-project-dbs!)
=======
        (in-ns 'scheduling-tbd.db)
	(recreate-system-db!)
	recreate-project-dbs!)
>>>>>>> cbe95fcb
   ```

### The web app
  * Install [nodeJS/npm](https://nodejs.org/en/).
	In the repository's top-level directory run `npm install .`. Then at a shell prompt, start the shadow-cljs with `npm run stbd-client`.
	A client will start when you visit http://localhost:3300/app .
  *	As the output from [shadow-cljs](https://github.com/thheller/shadow-cljs) suggests, you can connect your editor to the running CLJS REPL at port 7002.
	A client needs to load successfully in order to use the CLJS REPL, otherwise you are likely to get a message `No available JS runtime` when you try to evaluate anything.

## ToDo
  - Explore planning with SHOP3.
  - Reference code for parsing MiniZinc and executing MiniZinc constraints [here](https://github.com/pdenno/minizinc-parser).
  - Support dynamic planning.
  - Support a UI for authoring rules and prompts.

![alt text](https://github.com/pdenno/schedulingTBD/blob/main/doc/SchedulingTBD-early.png?raw=true)<|MERGE_RESOLUTION|>--- conflicted
+++ resolved
@@ -34,17 +34,11 @@
   * Start a server REPL by starting Clojure in your editor from anywhere in the repository and running `(start)` in the `user` namespace.
   * If you are starting from scratch, you'll need to create the system and projects databases. The files for these are data/system-db.edn and the edn files in data/projects.
  
-   ```
-<<<<<<< HEAD
+ ```
 (in-ns 'scheduling-tbd.db)
 (recreate-system-db!)
 (recreate-project-dbs!)
-=======
-        (in-ns 'scheduling-tbd.db)
-	(recreate-system-db!)
-	recreate-project-dbs!)
->>>>>>> cbe95fcb
-   ```
+ ```
 
 ### The web app
   * Install [nodeJS/npm](https://nodejs.org/en/).
